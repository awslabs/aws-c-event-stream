--- conflicted
+++ resolved
@@ -449,7 +449,6 @@
         goto done;
     }
 
-<<<<<<< HEAD
     /* With all the possible event loop hiccups, 60 seconds is still more than enough for completing binding and
      * listening, successfully or not. */
     uint64_t timeout_sec = 60;
@@ -458,7 +457,16 @@
      * In case of a failure, the server destruction can be already in progress in the event loop thread. */
     aws_future_void_wait(setup_future, timeout_sec * AWS_TIMESTAMP_NANOS);
     int listen_error = aws_future_void_get_error(setup_future);
-=======
+
+    if (listen_error) {
+        AWS_LOGF_ERROR(
+            AWS_LS_EVENT_STREAM_RPC_SERVER,
+            "static: failed to setup new socket listener with error %s",
+            aws_error_debug_str(listen_error));
+        aws_raise_error(listen_error);
+        goto done;
+    }
+
     if (server->listener->setup_future != NULL) {
         /* With all the possible event loop hiccups, 60 seconds is still more than enough for completing binding and
          * listening, successfully or not. */
@@ -477,19 +485,6 @@
             aws_raise_error(listen_error);
             goto error;
         }
-    }
-
-    server->initialized = true;
-    return server;
->>>>>>> 06cab6f5
-
-    if (listen_error) {
-        AWS_LOGF_ERROR(
-            AWS_LS_EVENT_STREAM_RPC_SERVER,
-            "static: failed to setup new socket listener with error %s",
-            aws_error_debug_str(listen_error));
-        aws_raise_error(listen_error);
-        goto done;
     }
 
     server->initialized = true;
